--- conflicted
+++ resolved
@@ -266,12 +266,9 @@
 NOTION_API_KEY=secret_your_notion_key_here
 NOTION_CALLS_DATABASE_ID=your_calls_database_id_here
 NOTION_MESSAGES_DATABASE_ID=your_messages_database_id_here
-<<<<<<< HEAD
 RECORDINGS_PUBLIC_BASE_URL=https://pub-358b252982f749d78ef2628cb2b3450b.r2.dev
 SELF_PHONE_NUMBERS=["+13365195544"]
-=======
 RECORDINGS_PUBLIC_BASE_URL=https://media.yourdomain.com
->>>>>>> f535983e
 ```
 
 Set production secrets:
@@ -291,17 +288,14 @@
 ```
 
 If your R2 bucket is fronted by a public domain, set `RECORDINGS_PUBLIC_BASE_URL` in `wrangler.jsonc` (or `.dev.vars` for
-<<<<<<< HEAD
 local development) to the HTTPS origin that serves uploaded recordings. For this project, use
 `https://pub-358b252982f749d78ef2628cb2b3450b.r2.dev`. When omitted, the worker automatically generates Workers Signed
 URLs using `createSignedUrl`.
 
 List any internal OpenPhone numbers in `SELF_PHONE_NUMBERS` so the sync can ignore them. This deployment should include
 `+1 (336) 519-5544`, which is expressed as `["+13365195544"]` in the `.dev.vars` example above.
-=======
 local development) to the HTTPS origin that serves uploaded recordings. When omitted, the worker automatically generates
 Workers Signed URLs using `createSignedUrl`.
->>>>>>> f535983e
 
 ---
 
