--- conflicted
+++ resolved
@@ -336,13 +336,10 @@
     "OPENPHONE_API_BASE": "https://api.openphone.com/v1",
     "LOG_LEVEL": "info",  // debug, info, warn, error
     "WEBHOOK_PATH": "/webhooks/openphone",
-<<<<<<< HEAD
     "SELF_PHONE_NUMBERS": "[\"+13365195544\"]",  // internal number for +1 (336) 519-5544
     "RECORDINGS_PUBLIC_BASE_URL": "https://pub-358b252982f749d78ef2628cb2b3450b.r2.dev"  // public recordings origin
-=======
     "SELF_PHONE_NUMBERS": "[]",  // optional: JSON array or comma/newline separated list of your own numbers
     "RECORDINGS_PUBLIC_BASE_URL": "https://media.yourdomain.com"  // optional when your bucket issues signed URLs
->>>>>>> f535983e
   }
 }
 ```
