/**
 * Structured Logger for Cloudflare Workers
 * Provides consistent logging with context and levels
 */

import type { Env } from '../types/env';

export type LogLevel = 'debug' | 'info' | 'warn' | 'error';

const LOG_LEVELS: Record<LogLevel, number> = {
  debug: 0,
  info: 1,
  warn: 2,
  error: 3,
};

export interface LogContext {
  requestId?: string;
  webhookEventId?: string;
  resourceId?: string;
  resourceType?: string;
  userId?: string;
  [key: string]: any;
}

export class Logger {
  private level: LogLevel;
  private context: LogContext;

  constructor(env: Env, context: LogContext = {}) {
    this.level = env.LOG_LEVEL || 'info';
    this.context = context;
  }

  private shouldLog(level: LogLevel): boolean {
    return LOG_LEVELS[level] >= LOG_LEVELS[this.level];
  }

  private log(level: LogLevel, message: string, data?: Record<string, unknown>) {
    if (!this.shouldLog(level)) {
      return;
    }

    const logEntry = {
      timestamp: new Date().toISOString(),
      level,
      message,
      ...this.context,
      ...(data && Object.keys(data).length > 0 ? { data } : {}),
    };

    // Use appropriate console method
    const consoleMethod = level === 'error' ? console.error : level === 'warn' ? console.warn : console.log;
    consoleMethod(JSON.stringify(logEntry));
  }

  debug(message: string, data?: any) {
    this.log('debug', message, data);
  }

  info(message: string, data?: any) {
    this.log('info', message, data);
  }

  warn(message: string, data?: any) {
    this.log('warn', message, data);
  }

<<<<<<< HEAD
  error(message: string, error?: Error | any, data?: any) {
    const errorPayload = error instanceof Error
=======
  error(message: string, error?: Error | any, data: Record<string, unknown> = {}) {
    const errorData = error instanceof Error
>>>>>>> f535983e
      ? {
          error: {
            message: error.message,
            stack: error.stack,
            name: error.name,
          },
        }
      : error
        ? { error }
        : {};

<<<<<<< HEAD
    const combinedData = data ? { ...data, ...errorPayload } : errorPayload;
    this.log('error', message, combinedData);
  }

  startTimer(metric: string, metadata: Record<string, any> = {}) {
    const start = Date.now();

    return (
      status: 'success' | 'error',
      extra: Record<string, any> = {},
      error?: Error | any,
    ) => {
      const durationMs = Date.now() - start;
      const payload = { metric, status, durationMs, ...metadata, ...extra };

      if (status === 'error' && error) {
        this.error(`Timer ${metric} failed`, error, payload);
        return;
      }

      this.info(`Timer ${metric} completed`, payload);
    };
  }

  logWorkflowStep(
    workflowName: string,
    stepName: string,
    state: 'start' | 'success' | 'failure',
    context: Record<string, any> = {},
  ) {
    const data = { workflow: workflowName, step: stepName, state, ...context };

    if (state === 'failure') {
      this.warn('Workflow step failure', data);
    } else {
      this.info('Workflow step', data);
    }
=======
    this.log('error', message, { ...data, ...errorData });
>>>>>>> f535983e
  }

  withContext(additionalContext: LogContext): Logger {
    return new Logger(
      { LOG_LEVEL: this.level } as Env,
      { ...this.context, ...additionalContext }
    );
  }

  startTimer(operation: string, data: Record<string, unknown> = {}) {
    const startedAt = Date.now();
    this.log('debug', 'timer.started', { operation, ...data });

    return (
      status: 'success' | 'error',
      extra: Record<string, unknown> = {},
      error?: unknown,
    ) => {
      const durationMs = Date.now() - startedAt;
      const payload = { operation, durationMs, status, ...data, ...extra };

      if (status === 'success') {
        this.log('info', 'timer.completed', payload);
      } else {
        const errorPayload = error instanceof Error
          ? { error: error.message, stack: error.stack, name: error.name }
          : error
            ? { error }
            : {};

        this.log('error', 'timer.failed', { ...payload, ...errorPayload });
      }
    };
  }

  logKVOperation(
    binding: string,
    action: 'get' | 'put' | 'delete',
    details: Record<string, unknown> = {}
  ) {
    this.log('info', 'kv.operation', {
      event: 'kv.operation',
      binding,
      action,
      ...details,
    });
  }

  logD1Query(
    operation: string,
    durationMs: number,
    status: 'success' | 'error',
    details: Record<string, unknown> = {}
  ) {
    const level: LogLevel = status === 'success' ? 'info' : 'error';
    this.log(level, 'd1.query', {
      event: 'd1.query',
      operation,
      durationMs,
      status,
      ...details,
    });
  }

  logWorkflowStep(
    workflow: string,
    step: string,
    status: 'start' | 'success' | 'failure',
    details: Record<string, unknown> = {}
  ) {
    const level: LogLevel = status === 'failure' ? 'error' : 'info';
    this.log(level, 'workflow.step', {
      event: 'workflow.step',
      workflow,
      step,
      status,
      ...details,
    });
  }
}

/**
 * Create a logger instance with request context
 */
export function createLogger(env: Env, request?: Request, context?: LogContext): Logger {
  const requestContext: LogContext = {
    ...context,
  };

  if (request) {
    requestContext.requestId = crypto.randomUUID();
    requestContext.method = request.method;
    requestContext.url = request.url;
    requestContext.userAgent = request.headers.get('user-agent') || undefined;
  }

  return new Logger(env, requestContext);
}<|MERGE_RESOLUTION|>--- conflicted
+++ resolved
@@ -66,13 +66,10 @@
     this.log('warn', message, data);
   }
 
-<<<<<<< HEAD
   error(message: string, error?: Error | any, data?: any) {
     const errorPayload = error instanceof Error
-=======
   error(message: string, error?: Error | any, data: Record<string, unknown> = {}) {
     const errorData = error instanceof Error
->>>>>>> f535983e
       ? {
           error: {
             message: error.message,
@@ -84,7 +81,6 @@
         ? { error }
         : {};
 
-<<<<<<< HEAD
     const combinedData = data ? { ...data, ...errorPayload } : errorPayload;
     this.log('error', message, combinedData);
   }
@@ -122,9 +118,7 @@
     } else {
       this.info('Workflow step', data);
     }
-=======
     this.log('error', message, { ...data, ...errorData });
->>>>>>> f535983e
   }
 
   withContext(additionalContext: LogContext): Logger {
