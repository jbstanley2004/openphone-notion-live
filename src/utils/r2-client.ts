/**
 * R2 Storage Client
 * Handles uploading and managing call recordings and voicemails in Cloudflare R2
 */

import type { R2Bucket } from '@cloudflare/workers-types';
import type { OpenPhoneID } from '../types/openphone';
import { Logger } from './logger';

const PERMANENT_SIGNED_URL_EXPIRY = new Date('9999-12-31T23:59:59.999Z');

export class R2Client {
  private bucket: R2Bucket;
  private logger: Logger;
  private publicBaseUrl?: string;

  constructor(bucket: R2Bucket, logger: Logger, publicBaseUrl?: string) {
    this.bucket = bucket;
    this.logger = logger;
    this.publicBaseUrl = publicBaseUrl;
  }

  /**
   * Generate a structured key for storing recordings
   * Format: recordings/YYYY/MM/DD/{callId}-{timestamp}.mp3
   */
  private generateRecordingKey(callId: OpenPhoneID<'AC'>, timestamp: string): string {
    const date = new Date(timestamp);
    const year = date.getFullYear();
    const month = String(date.getMonth() + 1).padStart(2, '0');
    const day = String(date.getDate()).padStart(2, '0');
    const unixTime = date.getTime();

    return `recordings/${year}/${month}/${day}/${callId}-${unixTime}.mp3`;
  }

  /**
   * Generate a structured key for storing voicemails
   * Format: voicemails/YYYY/MM/DD/{callId}-{timestamp}.mp3
   */
  private generateVoicemailKey(callId: OpenPhoneID<'AC'>, timestamp: string): string {
    const date = new Date(timestamp);
    const year = date.getFullYear();
    const month = String(date.getMonth() + 1).padStart(2, '0');
    const day = String(date.getDate()).padStart(2, '0');
    const unixTime = date.getTime();

    return `voicemails/${year}/${month}/${day}/${callId}-${unixTime}.mp3`;
  }

  /**
   * Upload a recording to R2
   */
  async uploadRecording(
    callId: OpenPhoneID<'AC'>,
    audioData: ArrayBuffer,
    metadata: {
      timestamp: string;
      duration?: number;
      contentType?: string;
    }
  ): Promise<string> {
    const key = this.generateRecordingKey(callId, metadata.timestamp);

    this.logger.info('Uploading recording to R2', { callId, key });

    try {
      await this.bucket.put(key, audioData, {
        httpMetadata: {
          contentType: metadata.contentType || 'audio/mpeg',
        },
        customMetadata: {
          callId,
          timestamp: metadata.timestamp,
          duration: metadata.duration?.toString() || '',
          uploadedAt: new Date().toISOString(),
        },
      });

      const url = await this.getPublicUrl(key);
      this.logger.info('Recording uploaded successfully', { callId, key, url });

      return url;
    } catch (error) {
      this.logger.error('Failed to upload recording', error);
      throw error;
    }
  }

  /**
   * Upload a voicemail to R2
   */
  async uploadVoicemail(
    callId: OpenPhoneID<'AC'>,
    audioData: ArrayBuffer,
    metadata: {
      timestamp: string;
      duration?: number;
      contentType?: string;
      transcription?: string;
    }
  ): Promise<string> {
    const key = this.generateVoicemailKey(callId, metadata.timestamp);

    this.logger.info('Uploading voicemail to R2', { callId, key });

    try {
      await this.bucket.put(key, audioData, {
        httpMetadata: {
          contentType: metadata.contentType || 'audio/mpeg',
        },
        customMetadata: {
          callId,
          timestamp: metadata.timestamp,
          duration: metadata.duration?.toString() || '',
          transcription: metadata.transcription || '',
          uploadedAt: new Date().toISOString(),
        },
      });

      const url = await this.getPublicUrl(key);
      this.logger.info('Voicemail uploaded successfully', { callId, key, url });

      return url;
    } catch (error) {
      this.logger.error('Failed to upload voicemail', error);
      throw error;
    }
  }

  /**
   * Check if a file exists in R2
   */
  async exists(key: string): Promise<boolean> {
    try {
      const object = await this.bucket.head(key);
      return object !== null;
    } catch (error) {
      return false;
    }
  }

  /**
   * Get a file from R2
   */
  async get(key: string): Promise<ArrayBuffer | null> {
    try {
      const object = await this.bucket.get(key);
      if (object === null) {
        return null;
      }
      return object.arrayBuffer();
    } catch (error) {
      this.logger.error('Failed to get file from R2', error);
      return null;
    }
  }

  /**
   * Delete a file from R2
   */
  async delete(key: string): Promise<void> {
    try {
      await this.bucket.delete(key);
      this.logger.info('File deleted from R2', { key });
    } catch (error) {
      this.logger.error('Failed to delete file from R2', error);
      throw error;
    }
  }

  /**
   * List files with a prefix
   */
  async list(prefix: string, limit: number = 1000): Promise<string[]> {
    try {
      const listed = await this.bucket.list({
        prefix,
        limit,
      });

      return listed.objects.map((obj) => obj.key);
    } catch (error) {
      this.logger.error('Failed to list files from R2', error);
      return [];
    }
  }

  /**
   * Get public URL for an R2 object
   * Note: This requires R2 bucket to be configured with public access
   * or custom domain. Adjust based on your setup.
   */
  private async getPublicUrl(key: string): Promise<string> {
    if (this.publicBaseUrl) {
      const normalizedBase = this.publicBaseUrl.replace(/\/+$/, '');
      return `${normalizedBase}/${key}`;
    }

    const maybeCreateSignedUrl = (this.bucket as unknown as {
      createSignedUrl?: (options: { key: string; expires: Date }) => Promise<any>;
    }).createSignedUrl;

    if (typeof maybeCreateSignedUrl === 'function') {
<<<<<<< HEAD
      const result = await maybeCreateSignedUrl.call(this.bucket, {
        key,
        expires: new Date(PERMANENT_SIGNED_URL_EXPIRY),
      });
=======
      const expires = new Date(Date.now() + 15 * 60 * 1000);
      const result = await maybeCreateSignedUrl.call(this.bucket, { key, expires });
>>>>>>> f535983e

      if (typeof result === 'string') {
        return result;
      }

      if (result && typeof result === 'object') {
        if (typeof (result as { url?: string }).url === 'string') {
          return (result as { url: string }).url;
        }

        if (typeof (result as { signedUrl?: string }).signedUrl === 'string') {
          return (result as { signedUrl: string }).signedUrl;
        }
      }
    }

    throw new Error(
      'Unable to generate public URL for R2 object. Configure RECORDINGS_PUBLIC_BASE_URL or ensure R2 signed URLs are supported.'
    );
  }

  /**
   * Generate a presigned URL for temporary access
   */
  async getPresignedUrl(key: string, expiresIn: number = 3600): Promise<string> {
    if (this.publicBaseUrl) {
      return this.getPublicUrl(key);
    }

    const maybeCreateSignedUrl = (this.bucket as unknown as {
      createSignedUrl?: (options: { key: string; expires: Date }) => Promise<any>;
    }).createSignedUrl;

    if (typeof maybeCreateSignedUrl !== 'function') {
      throw new Error('R2 bucket does not support signed URLs. Configure RECORDINGS_PUBLIC_BASE_URL for public access.');
    }

    const expires = new Date(Date.now() + expiresIn * 1000);
    const result = await maybeCreateSignedUrl.call(this.bucket, { key, expires });

    if (typeof result === 'string') {
      return result;
    }

    if (result && typeof result === 'object') {
      if (typeof (result as { url?: string }).url === 'string') {
        return (result as { url: string }).url;
      }

      if (typeof (result as { signedUrl?: string }).signedUrl === 'string') {
        return (result as { signedUrl: string }).signedUrl;
      }
    }

    throw new Error('Unexpected response when generating signed URL from R2.');
  }

  /**
   * Get storage statistics
   */
  async getStats(prefix: string = ''): Promise<{
    count: number;
    totalSize: number;
  }> {
    try {
      const listed = await this.bucket.list({ prefix });

      const totalSize = listed.objects.reduce((sum, obj) => sum + obj.size, 0);

      return {
        count: listed.objects.length,
        totalSize,
      };
    } catch (error) {
      this.logger.error('Failed to get R2 stats', error);
      return { count: 0, totalSize: 0 };
    }
  }
}<|MERGE_RESOLUTION|>--- conflicted
+++ resolved
@@ -202,15 +202,12 @@
     }).createSignedUrl;
 
     if (typeof maybeCreateSignedUrl === 'function') {
-<<<<<<< HEAD
       const result = await maybeCreateSignedUrl.call(this.bucket, {
         key,
         expires: new Date(PERMANENT_SIGNED_URL_EXPIRY),
       });
-=======
       const expires = new Date(Date.now() + 15 * 60 * 1000);
       const result = await maybeCreateSignedUrl.call(this.bucket, { key, expires });
->>>>>>> f535983e
 
       if (typeof result === 'string') {
         return result;
