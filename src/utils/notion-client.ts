--- conflicted
+++ resolved
@@ -56,16 +56,13 @@
   private mailDatabaseId: string;
   private fundingDatabaseId?: string;
   private batchesDatabaseId?: string;
-<<<<<<< HEAD
   private contactsDatabaseId?: string;
   private logger: Logger;
   private readonly merchantUuidProperty = 'Merchant UUID';
   private merchantCanonicalMap: Map<string, MerchantCanonicalRecord> | null = null;
   private canvasMerchantCache: Map<string, CanvasMerchantInfo> = new Map();
-=======
   private logger: Logger;
   private selfPhoneNumbers: Set<string>;
->>>>>>> f535983e
 
   constructor(env: Env, logger: Logger) {
     this.logger = logger;
@@ -76,10 +73,7 @@
     const mailDatabaseId = env.NOTION_MAIL_DATABASE_ID?.trim();
     const fundingDatabaseId = env.NOTION_FUNDING_DATABASE_ID?.trim();
     const batchesDatabaseId = env.NOTION_BATCHES_DATABASE_ID?.trim();
-<<<<<<< HEAD
     const contactsDatabaseId = env.NOTION_CONTACTS_DATABASE_ID?.trim();
-=======
->>>>>>> f535983e
 
     if (!notionApiKey) {
       throw new Error('NOTION_API_KEY is missing or empty');
@@ -106,7 +100,6 @@
     this.messagesDatabaseId = messagesDatabaseId;
     this.canvasDatabaseId = canvasDatabaseId;
     this.mailDatabaseId = mailDatabaseId;
-<<<<<<< HEAD
     this.fundingDatabaseId = fundingDatabaseId;
     this.batchesDatabaseId = batchesDatabaseId;
     this.contactsDatabaseId = contactsDatabaseId;
@@ -773,7 +766,6 @@
       });
       return null;
     }
-=======
     this.fundingDatabaseId = fundingDatabaseId || undefined;
     this.batchesDatabaseId = batchesDatabaseId || undefined;
     this.selfPhoneNumbers = this.parseSelfPhoneNumbers(env.SELF_PHONE_NUMBERS);
@@ -1042,7 +1034,6 @@
     }
 
     return canvasId;
->>>>>>> f535983e
   }
 
   // ========================================================================
@@ -1065,7 +1056,6 @@
 
     this.logger.info('Creating call page in Notion', { callId: call.id });
 
-<<<<<<< HEAD
     // Find Canvas relation by phone number based on call direction
     // For incoming calls: link to the caller (person calling me)
     // For outgoing calls: link to the recipient (merchant I'm calling)
@@ -1112,9 +1102,7 @@
         direction: call.direction,
       });
     }
-=======
     const canvasId = await this.resolveCanvasForCall(call);
->>>>>>> f535983e
 
     // Format transcript dialogue
     const transcriptText = transcript?.dialogue
@@ -1497,28 +1485,22 @@
   async updateMailPage(pageId: string, mail: Mail): Promise<{ canvasId: string | null; merchantUuid: string | null }> {
     this.logger.info('Updating mail page in Notion', { mailId: mail.id, pageId });
 
-<<<<<<< HEAD
     const canvasId = mail.direction === 'incoming'
       ? await this.findCanvasByEmail(mail.from)
       : await this.findCanvasByEmail(mail.to[0] || '');
     const merchantUuid = await this.resolveMerchantUuidForCanvas(canvasId);
-=======
     const conversationId = this.extractMailConversationId(mail);
     const mimeMessageId = this.extractMailMimeMessageId(mail);
->>>>>>> f535983e
 
     const properties = {
       'Status': createSelect(mail.status),
       'Updated At': createDate(mail.updatedAt),
       'Body': createRichText(mail.body),
-<<<<<<< HEAD
       'Canvas': createRelation(canvasId ? [canvasId] : []),
       'Merchant UUID': createRichText(merchantUuid || ''),
-=======
       'Message ID': createRichText(mail.id),
       'Conversation ID': createRichText(conversationId ?? ''),
       'MIME Message ID': createRichText(mimeMessageId ?? ''),
->>>>>>> f535983e
     };
 
     try {
@@ -1832,12 +1814,10 @@
       result.canvas.sampleRecords = canvasRecords.results.map((page: any) => {
         const props = page.properties;
         const title = Object.values(props).find((p: any) => p.type === 'title');
-<<<<<<< HEAD
         const titleText =
           title && typeof title === 'object' && 'title' in title && Array.isArray((title as any).title)
             ? (title as any).title.map((t: any) => t.plain_text).join('')
             : '';
-=======
         const titleSegments =
           title && typeof title === 'object' && title !== null && 'title' in (title as any)
             ? (title as any).title
@@ -1845,7 +1825,6 @@
         const titleText = Array.isArray(titleSegments)
           ? titleSegments.map((t: any) => t.plain_text).join('')
           : '';
->>>>>>> f535983e
 
         let phoneValue = null;
         let phoneType = null;
