import type { OpenPhoneID } from '../types/openphone';
import type { Env } from '../types/env';
<<<<<<< HEAD
import type { OpenPhoneID } from '../types/openphone';
import { OpenPhoneClient } from '../utils/openphone-client';
import { NotionClient } from '../utils/notion-client';
import { R2Client } from '../utils/r2-client';
import { RateLimiter } from '../utils/rate-limiter';
=======
>>>>>>> f535983e
import { createLogger } from '../utils/logger';
import { analyzeCallWithAI } from '../processors/ai-processor';
import { indexCall } from '../utils/vector-search';
import { normalizeCallInteraction } from './modules/normalizers';
import {
  resolveMerchantContextForCall,
  withMerchantUuid,
} from './modules/merchant';
import { publishMerchantInteraction } from './modules/merchant-interaction';
import { createRunStep } from './modules/step-runner';
import { createOpenPhoneResources, createNotionResources, createR2Client } from './modules/resources';
import { storeCallRecording, storeCallVoicemail } from './modules/call';
import type { WorkflowEvent, WorkflowStep } from './types';

interface CallWorkflowEvent extends WorkflowEvent<{
  callId: OpenPhoneID<'AC'>;
  phoneNumberId?: string | null;
}> {}

<<<<<<< HEAD
interface WorkflowEvent {
  params: {
    callId: OpenPhoneID<'AC'>;
    phoneNumberId: string;
  };
}

interface WorkflowStep {
  do<T>(name: string, fn: () => Promise<T>): Promise<T>;
  sleep(duration: string): Promise<void>;
}

/**
 * Call Processing Workflow
 *
 * Orchestrates the complete call processing pipeline:
 * 1. Fetch call data from OpenPhone
 * 2. Download and store recordings in R2
 * 3. Perform AI analysis
 * 4. Create/update Notion page
 * 5. Index in Vectorize for search
 */
=======
>>>>>>> f535983e
export class CallProcessingWorkflow {
  async run(event: CallWorkflowEvent, step: WorkflowStep, env: Env): Promise<any> {
    const logger = createLogger(env);
    const { callId, phoneNumberId } = event.params;

    const workflowName = 'call-processing';
    const workflowContext = { callId, phoneNumberId };
    const finishWorkflow = logger.startTimer(`workflow.${workflowName}`, workflowContext);

    logger.logWorkflowStep(workflowName, 'workflow', 'start', workflowContext);
<<<<<<< HEAD

    const runStep = async <T>(stepName: string, fn: () => Promise<T>): Promise<T> => {
      const stepContext = { ...workflowContext, step: stepName };
      logger.logWorkflowStep(workflowName, stepName, 'start', stepContext);
      const finishStep = logger.startTimer(`workflow.${workflowName}.${stepName}`, stepContext);

      try {
        const result = await step.do(stepName, async () => fn());
        finishStep('success');
        logger.logWorkflowStep(workflowName, stepName, 'success', stepContext);
        return result;
      } catch (error) {
        finishStep('error', {}, error);
        logger.logWorkflowStep(workflowName, stepName, 'failure', stepContext);
        logger.error('Workflow step failed', error, {
          workflow: workflowName,
          ...stepContext,
        });
        throw error;
      }
    };

    try {
      const call = await runStep('fetch-call', async () => {
        logger.info('Fetching call data', { callId });

        const rateLimiter = new RateLimiter(env.RATE_LIMITS, logger);
        const openPhoneClient = new OpenPhoneClient(env, logger, rateLimiter);

        const completeData = await openPhoneClient.getCompleteCall(callId);

=======
    logger.info('Starting call processing workflow', workflowContext);

    const runStep = createRunStep(logger, workflowName, workflowContext, step);

    const { client: openPhoneClient } = createOpenPhoneResources(env, logger);
    const { client: notionClient, getCachedCanvas } = createNotionResources(env, logger);
    const r2Client = createR2Client(env, logger);

    try {
      const callData = await runStep('fetch-call', async () => {
        logger.info('Fetching call data', { callId });
        const completeData = await openPhoneClient.getCompleteCall(callId);
>>>>>>> f535983e
        logger.info('Call data fetched', {
          callId,
          direction: completeData.call.direction,
          duration: completeData.call.duration,
        });
<<<<<<< HEAD

=======
>>>>>>> f535983e
        return completeData;
      });

      const recordingUrl = await runStep('store-recording', async () => {
<<<<<<< HEAD
        const recording = call.recordings?.[0];
=======
        const recording = callData.recordings?.[0];
>>>>>>> f535983e
        if (!recording?.url || recording.status !== 'completed') {
          logger.info('No recording to store', { callId });
          return undefined;
        }
<<<<<<< HEAD

        logger.info('Storing recording', { callId });

        const rateLimiter = new RateLimiter(env.RATE_LIMITS, logger);
        const openPhoneClient = new OpenPhoneClient(env, logger, rateLimiter);
        const r2Client = new R2Client(env.RECORDINGS_BUCKET, logger);

        const audioData = await openPhoneClient.downloadAudioFile(recording.url);
        const url = await r2Client.uploadRecording(callId, audioData, {
          timestamp: call.call.createdAt,
          duration: recording.duration ?? undefined,
          contentType: recording.type ?? undefined,
        });

        logger.info('Recording stored', { callId, url });
        return url;
      });

      const voicemailUrl = await runStep('store-voicemail', async () => {
        const voicemail = call.voicemail;
        if (!voicemail?.url) {
          logger.info('No voicemail to store', { callId });
          return undefined;
        }

        logger.info('Storing voicemail', { callId });

        const rateLimiter = new RateLimiter(env.RATE_LIMITS, logger);
        const openPhoneClient = new OpenPhoneClient(env, logger, rateLimiter);
        const r2Client = new R2Client(env.RECORDINGS_BUCKET, logger);

        const audioData = await openPhoneClient.downloadAudioFile(voicemail.url);
        const url = await r2Client.uploadVoicemail(callId, audioData, {
          timestamp: call.call.createdAt,
          duration: voicemail.duration ?? undefined,
          transcription: voicemail.transcription ?? undefined,
        });

        logger.info('Voicemail stored', { callId, url });
        return url;
=======

        return storeCallRecording(openPhoneClient, r2Client, logger, {
          callId,
          createdAt: callData.call.createdAt,
          recordingUrl: recording.url,
          duration: recording.duration,
          contentType: recording.type,
        });
      });

      const voicemailUrl = await runStep('store-voicemail', async () => {
        if (!callData.voicemail?.url) {
          logger.info('No voicemail to store', { callId });
          return undefined;
        }

        return storeCallVoicemail(openPhoneClient, r2Client, logger, {
          callId,
          createdAt: callData.call.createdAt,
          voicemail: callData.voicemail,
        });
>>>>>>> f535983e
      });

      const analysis = await runStep('ai-analysis', async () => {
        logger.info('Running AI analysis', { callId });
<<<<<<< HEAD

        const transcript = call.voicemail?.transcription ?? undefined;
        const aiAnalysis = await analyzeCallWithAI(call.call, transcript, env, logger);

        logger.info('AI analysis completed', {
          callId,
          sentiment: aiAnalysis.sentiment.label,
          actionItemCount: aiAnalysis.actionItems.length,
          category: aiAnalysis.category,
          leadScore: aiAnalysis.leadScore,
        });

        return aiAnalysis;
      });

      const canvasId = await runStep('find-canvas', async () => {
        logger.info('Finding Canvas relation', { callId });

        const notionClient = new NotionClient(env, logger);

        for (const participant of call.call.participants) {
          const id = await notionClient.findCanvasByPhone(participant);
          if (id) {
            logger.info('Canvas found', { callId, participant, canvasId: id });
            return id;
          }
        }

        logger.info('No Canvas found', { callId });
        return null;
      });

      const notionResult = await runStep('create-notion', async () => {
        logger.info('Creating/updating Notion page', { callId });

        const notionClient = new NotionClient(env, logger);

        const pageData = {
          ...call,
          recordingUrl,
          voicemailUrl,
          aiSentiment: analysis.sentiment.label,
          aiSummary: analysis.summary,
          aiActionItems: analysis.actionItems,
          aiCategory: analysis.category,
          aiLeadScore: analysis.leadScore,
          aiKeywords: analysis.keywords,
        };

        const existingPageId = await notionClient.callPageExists(callId);

        if (existingPageId) {
          const result = await notionClient.updateCallPage(existingPageId, pageData);
          const resolvedCanvasId = result.canvasId ?? canvasId ?? null;
          logger.info('Notion page created/updated', {
            callId,
            pageId: existingPageId,
            canvasId: resolvedCanvasId,
            merchantUuid: result.merchantUuid ?? null,
          });
          return {
            pageId: existingPageId,
            merchantUuid: result.merchantUuid ?? null,
            canvasId: resolvedCanvasId,
          };
        }

        const result = await notionClient.createCallPage(pageData);
        const resolvedCanvasId = result.canvasId ?? canvasId ?? null;
        logger.info('Notion page created/updated', {
          callId,
          pageId: result.pageId,
          canvasId: resolvedCanvasId,
          merchantUuid: result.merchantUuid ?? null,
        });
        return {
          pageId: result.pageId,
          merchantUuid: result.merchantUuid ?? null,
          canvasId: resolvedCanvasId,
        };
      });

      const notionPageId = notionResult.pageId;
      const merchantUuid = notionResult.merchantUuid;
      const finalCanvasId = notionResult.canvasId ?? canvasId;

      await runStep('index-vectorize', async () => {
        logger.info('Indexing in Vectorize', { callId });

        const transcript = call.voicemail?.transcription ?? undefined;
        await indexCall(
          call.call,
          transcript,
          analysis.summary,
          notionPageId,
          merchantUuid,
          finalCanvasId ?? null,
          env,
          logger
        );

        logger.info('Indexed in Vectorize', { callId });
      });

      logger.info('Call processing workflow completed', {
        callId,
        notionPageId,
        canvasId: finalCanvasId,
        sentiment: analysis.sentiment.label,
        leadScore: analysis.leadScore,
      });
      logger.logWorkflowStep(workflowName, 'workflow', 'success', {
        ...workflowContext,
        notionPageId,
        canvasId: finalCanvasId,
      });
      finishWorkflow('success', { notionPageId, canvasId: finalCanvasId });
      return {
        callId,
        notionPageId,
        canvasId: finalCanvasId,
        sentiment: analysis.sentiment.label,
        leadScore: analysis.leadScore,
        actionItems: analysis.actionItems,
        merchantUuid,
      };
    } catch (error) {
      finishWorkflow('error', {}, error);
      logger.logWorkflowStep(workflowName, 'workflow', 'failure', workflowContext);
      logger.error('Call processing workflow failed', error, workflowContext);
      throw error;
    }
  }
}

/**
 * Message Processing Workflow
 *
 * Similar to call processing but optimized for text messages
 */
export class MessageProcessingWorkflow {
  async run(event: WorkflowEvent, step: WorkflowStep, env: Env): Promise<any> {
    const logger = createLogger(env);
    const { messageId } = event.params as any;

    const workflowName = 'message-processing';
    const workflowContext = { messageId };
    const finishWorkflow = logger.startTimer(`workflow.${workflowName}`, workflowContext);

    logger.logWorkflowStep(workflowName, 'workflow', 'start', workflowContext);

    const runStep = async <T>(stepName: string, fn: () => Promise<T>): Promise<T> => {
      const stepContext = { ...workflowContext, step: stepName };
      logger.logWorkflowStep(workflowName, stepName, 'start', stepContext);
      const finishStep = logger.startTimer(`workflow.${workflowName}.${stepName}`, stepContext);

      try {
        const result = await step.do(stepName, async () => fn());
        finishStep('success');
        logger.logWorkflowStep(workflowName, stepName, 'success', stepContext);
        return result;
      } catch (error) {
        finishStep('error', {}, error);
        logger.logWorkflowStep(workflowName, stepName, 'failure', stepContext);
        logger.error('Workflow step failed', error, {
          workflow: workflowName,
          ...stepContext,
        });
        throw error;
      }
    };

    try {
      const message = await runStep('fetch-message', async () => {
        logger.info('Fetching message data', { messageId });

        const rateLimiter = new RateLimiter(env.RATE_LIMITS, logger);
        const openPhoneClient = new OpenPhoneClient(env, logger, rateLimiter);

        const messageData = await openPhoneClient.getMessage(messageId);

        logger.info('Message data fetched', { messageId });
        return messageData;
      });

      const analysis = await runStep('ai-analysis', async () => {
        logger.info('Running AI analysis on message', { messageId });

        const { analyzeMessageWithAI } = await import('../processors/ai-processor');
        const aiAnalysis = await analyzeMessageWithAI(message, env, logger);

        logger.info('Message AI analysis completed', {
          messageId,
          sentiment: aiAnalysis.sentiment.label,
          category: aiAnalysis.category,
        });

        return aiAnalysis;
      });

      const canvasId = await runStep('find-canvas', async () => {
        const notionClient = new NotionClient(env, logger);
        return await notionClient.findCanvasByPhone(message.from);
      });

      const notionResult = await runStep('create-notion', async () => {
        logger.info('Creating/updating Notion page for message', { messageId });

        const notionClient = new NotionClient(env, logger);

        const pageData = {
          ...message,
          aiSentiment: analysis.sentiment.label,
          aiSummary: analysis.summary,
          aiCategory: analysis.category,
          aiActionItems: analysis.actionItems,
        };

        const existingPageId = await notionClient.messagePageExists(messageId);

        if (existingPageId) {
          const result = await notionClient.updateMessagePage(existingPageId, pageData);
          const resolvedCanvasId = result.canvasId ?? canvasId ?? null;
          logger.info('Notion page created/updated for message', {
            messageId,
            pageId: existingPageId,
            canvasId: resolvedCanvasId,
            merchantUuid: result.merchantUuid ?? null,
          });
          return {
            pageId: existingPageId,
            merchantUuid: result.merchantUuid ?? null,
            canvasId: resolvedCanvasId,
          };
        }

        const result = await notionClient.createMessagePage(pageData);
        const resolvedCanvasId = result.canvasId ?? canvasId ?? null;
        logger.info('Notion page created/updated for message', {
          messageId,
          pageId: result.pageId,
          canvasId: resolvedCanvasId,
          merchantUuid: result.merchantUuid ?? null,
        });
        return {
          pageId: result.pageId,
          merchantUuid: result.merchantUuid ?? null,
          canvasId: resolvedCanvasId,
        };
      });

      const notionPageId = notionResult.pageId;
      const merchantUuid = notionResult.merchantUuid;
      const finalCanvasId = notionResult.canvasId ?? canvasId;

      await runStep('index-vectorize', async () => {
        logger.info('Indexing message in Vectorize', { messageId });

        const { indexMessage } = await import('../utils/vector-search');
        await indexMessage(
          message,
          analysis.summary,
          notionPageId,
          merchantUuid,
          finalCanvasId ?? null,
          env,
          logger
        );

        logger.info('Message indexed in Vectorize', { messageId });
      });

      logger.info('Message processing workflow completed', {
        messageId,
        notionPageId,
        canvasId: finalCanvasId,
=======
        const transcript = callData.voicemail?.transcription ?? undefined;
        return analyzeCallWithAI(callData.call, transcript, env, logger);
      });

      const merchantContext = await runStep('find-merchant', async () => {
        logger.info('Resolving merchant context for call', { callId });
        const context = await resolveMerchantContextForCall(
          callData.call.participants,
          env,
          logger,
          notionClient,
          getCachedCanvas
        );
        return withMerchantUuid(context);
      });

      const notionPageId = await runStep('sync-notion', async () => {
        logger.info('Creating/updating Notion page', { callId });
        const pageData = {
          ...callData,
          recordingUrl,
          voicemailUrl,
          aiSentiment: analysis.sentiment.label,
          aiSummary: analysis.summary,
          aiActionItems: analysis.actionItems,
          aiCategory: analysis.category,
          aiLeadScore: analysis.leadScore,
          aiKeywords: analysis.keywords,
        };

        const existingPageId = await notionClient.callPageExists(callId);
        if (existingPageId) {
          await notionClient.updateCallPage(existingPageId, pageData);
          return existingPageId;
        }

        return notionClient.createCallPage(pageData);
      });

      await runStep('index-vectorize', async () => {
        logger.info('Indexing call in Vectorize', { callId });
        const transcript = callData.voicemail?.transcription ?? undefined;
        await indexCall(
          callData.call,
          transcript,
          analysis.summary,
          notionPageId,
          env,
          logger,
          {
            canvasId: merchantContext.canvasId ?? undefined,
            merchantUuid: merchantContext.merchantUuid ?? undefined,
            merchantName: merchantContext.merchantName ?? undefined,
          }
        );
      });

      const interaction = normalizeCallInteraction({
        call: callData.call,
        transcript: callData.voicemail?.transcription ?? undefined,
        recordingUrl,
        voicemailUrl,
        analysis,
        notionPageId,
        merchant: merchantContext,
      });

      await runStep('publish-interaction', async () => {
        await publishMerchantInteraction(env, logger, interaction, notionClient);
      });

      logger.info('Call processing workflow completed', {
        callId,
        notionPageId,
        canvasId: merchantContext.canvasId,
        sentiment: analysis.sentiment.label,
        leadScore: analysis.leadScore,
>>>>>>> f535983e
      });
      logger.logWorkflowStep(workflowName, 'workflow', 'success', {
        ...workflowContext,
        notionPageId,
<<<<<<< HEAD
        canvasId: finalCanvasId,
      });
      finishWorkflow('success', { notionPageId, canvasId: finalCanvasId });
      return {
        messageId,
        notionPageId,
        canvasId: finalCanvasId,
        sentiment: analysis.sentiment.label,
        merchantUuid,
      };
    } catch (error) {
      finishWorkflow('error', {}, error);
      logger.logWorkflowStep(workflowName, 'workflow', 'failure', workflowContext);
      logger.error('Message processing workflow failed', error, workflowContext);
=======
        canvasId: merchantContext.canvasId,
      });
      finishWorkflow('success', { notionPageId, canvasId: merchantContext.canvasId });

      return {
        callId,
        notionPageId,
        canvasId: merchantContext.canvasId,
        sentiment: analysis.sentiment.label,
        leadScore: analysis.leadScore,
        actionItems: analysis.actionItems,
        interaction,
      };
    } catch (error) {
      finishWorkflow('error', {}, error);
      logger.error('Call processing workflow failed', error, workflowContext);
>>>>>>> f535983e
      throw error;
    }
  }
}<|MERGE_RESOLUTION|>--- conflicted
+++ resolved
@@ -1,13 +1,10 @@
 import type { OpenPhoneID } from '../types/openphone';
 import type { Env } from '../types/env';
-<<<<<<< HEAD
 import type { OpenPhoneID } from '../types/openphone';
 import { OpenPhoneClient } from '../utils/openphone-client';
 import { NotionClient } from '../utils/notion-client';
 import { R2Client } from '../utils/r2-client';
 import { RateLimiter } from '../utils/rate-limiter';
-=======
->>>>>>> f535983e
 import { createLogger } from '../utils/logger';
 import { analyzeCallWithAI } from '../processors/ai-processor';
 import { indexCall } from '../utils/vector-search';
@@ -27,7 +24,6 @@
   phoneNumberId?: string | null;
 }> {}
 
-<<<<<<< HEAD
 interface WorkflowEvent {
   params: {
     callId: OpenPhoneID<'AC'>;
@@ -50,8 +46,6 @@
  * 4. Create/update Notion page
  * 5. Index in Vectorize for search
  */
-=======
->>>>>>> f535983e
 export class CallProcessingWorkflow {
   async run(event: CallWorkflowEvent, step: WorkflowStep, env: Env): Promise<any> {
     const logger = createLogger(env);
@@ -62,7 +56,6 @@
     const finishWorkflow = logger.startTimer(`workflow.${workflowName}`, workflowContext);
 
     logger.logWorkflowStep(workflowName, 'workflow', 'start', workflowContext);
-<<<<<<< HEAD
 
     const runStep = async <T>(stepName: string, fn: () => Promise<T>): Promise<T> => {
       const stepContext = { ...workflowContext, step: stepName };
@@ -94,7 +87,6 @@
 
         const completeData = await openPhoneClient.getCompleteCall(callId);
 
-=======
     logger.info('Starting call processing workflow', workflowContext);
 
     const runStep = createRunStep(logger, workflowName, workflowContext, step);
@@ -107,30 +99,22 @@
       const callData = await runStep('fetch-call', async () => {
         logger.info('Fetching call data', { callId });
         const completeData = await openPhoneClient.getCompleteCall(callId);
->>>>>>> f535983e
         logger.info('Call data fetched', {
           callId,
           direction: completeData.call.direction,
           duration: completeData.call.duration,
         });
-<<<<<<< HEAD
-
-=======
->>>>>>> f535983e
+
         return completeData;
       });
 
       const recordingUrl = await runStep('store-recording', async () => {
-<<<<<<< HEAD
         const recording = call.recordings?.[0];
-=======
         const recording = callData.recordings?.[0];
->>>>>>> f535983e
         if (!recording?.url || recording.status !== 'completed') {
           logger.info('No recording to store', { callId });
           return undefined;
         }
-<<<<<<< HEAD
 
         logger.info('Storing recording', { callId });
 
@@ -171,7 +155,6 @@
 
         logger.info('Voicemail stored', { callId, url });
         return url;
-=======
 
         return storeCallRecording(openPhoneClient, r2Client, logger, {
           callId,
@@ -193,12 +176,10 @@
           createdAt: callData.call.createdAt,
           voicemail: callData.voicemail,
         });
->>>>>>> f535983e
       });
 
       const analysis = await runStep('ai-analysis', async () => {
         logger.info('Running AI analysis', { callId });
-<<<<<<< HEAD
 
         const transcript = call.voicemail?.transcription ?? undefined;
         const aiAnalysis = await analyzeCallWithAI(call.call, transcript, env, logger);
@@ -475,7 +456,6 @@
         messageId,
         notionPageId,
         canvasId: finalCanvasId,
-=======
         const transcript = callData.voicemail?.transcription ?? undefined;
         return analyzeCallWithAI(callData.call, transcript, env, logger);
       });
@@ -553,12 +533,10 @@
         canvasId: merchantContext.canvasId,
         sentiment: analysis.sentiment.label,
         leadScore: analysis.leadScore,
->>>>>>> f535983e
       });
       logger.logWorkflowStep(workflowName, 'workflow', 'success', {
         ...workflowContext,
         notionPageId,
-<<<<<<< HEAD
         canvasId: finalCanvasId,
       });
       finishWorkflow('success', { notionPageId, canvasId: finalCanvasId });
@@ -573,7 +551,6 @@
       finishWorkflow('error', {}, error);
       logger.logWorkflowStep(workflowName, 'workflow', 'failure', workflowContext);
       logger.error('Message processing workflow failed', error, workflowContext);
-=======
         canvasId: merchantContext.canvasId,
       });
       finishWorkflow('success', { notionPageId, canvasId: merchantContext.canvasId });
@@ -590,7 +567,6 @@
     } catch (error) {
       finishWorkflow('error', {}, error);
       logger.error('Call processing workflow failed', error, workflowContext);
->>>>>>> f535983e
       throw error;
     }
   }
