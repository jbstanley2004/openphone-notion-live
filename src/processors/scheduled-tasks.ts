/**
 * Scheduled Tasks Processor
 * Handles cron jobs for comprehensive backfilling with AI analysis and vectorization
 */

import type { Env } from '../types/env';
import { Logger } from '../utils/logger';
import { runComprehensiveBackfill } from './comprehensive-backfill';
<<<<<<< HEAD
import { NotionClient } from '../utils/notion-client';
import { replicateCanvasCacheToKV } from './canvas-cache-replicator';
=======
import { replicateCanvasCacheToKV } from './canvas-cache-replicator';
import { runAggregationJobs } from '../workflows/aggregation-jobs';
import { runSystemHealthChecks } from './system-health';
>>>>>>> f535983e

/**
 * Run all scheduled tasks
 *
 * Runs comprehensive backfill every 6 hours:
 * - Backfills all 4 databases (Calls, Messages, Mail, Canvas)
 * - Includes AI analysis (sentiment, summary, action items, lead scoring)
 * - Includes vectorization for semantic search
 * - Reconciles Canvas relations
 */
export async function runScheduledTasks(env: Env, logger: Logger): Promise<void> {
  logger.info('Starting scheduled comprehensive backfill');

  try {
<<<<<<< HEAD
    await replicateCanvasCacheToKV(env, logger);

=======
    const replication = await replicateCanvasCacheToKV(env, logger);
    logger.info('Canvas cache replication run before backfill', replication);
  } catch (error) {
    logger.error('Canvas cache replication failed', error);
  }

  try {
>>>>>>> f535983e
    // Run comprehensive backfill with full AI and vectorization
    const stats = await runComprehensiveBackfill(env, logger, {
      daysBack: 30, // Last 30 days on each run
      includeAI: true, // Always include AI analysis
      includeVectorize: true, // Always vectorize for search
      reconcileCanvas: true, // Always reconcile Canvas relations
      batchSize: 10, // Process 10 records at a time
    });

    logger.info('Scheduled comprehensive backfill completed', {
      calls: stats.calls,
      messages: stats.messages,
      mail: stats.mail,
      canvas: stats.canvas,
      totalSynced: stats.calls.synced + stats.messages.synced + stats.mail.synced + stats.canvas.synced,
      totalFailed: stats.calls.failed + stats.messages.failed + stats.mail.failed + stats.canvas.failed,
      totalSkipped: stats.calls.skipped + stats.messages.skipped + stats.mail.skipped + stats.canvas.skipped,
    });

    // Validate Merchant UUID coverage across databases
    const notionClient = new NotionClient(env, logger);
    const uuidSync = await notionClient.synchronizeMerchantUuids();

    logger.info('Merchant UUID synchronization audit completed', {
      updated: uuidSync.updated,
      missing: uuidSync.missing.length,
    });

    for (const gap of uuidSync.missing) {
      const queuedEvent = {
        id: `uuid-gap-${gap.pageId}-${Date.now()}`,
        type: 'maintenance.merchant_uuid_backfill',
        timestamp: new Date().toISOString(),
        data: gap,
      };

      await env.WEBHOOK_EVENTS.send(queuedEvent);
      logger.warn('Queued merchant UUID correction', {
        database: gap.database,
        pageId: gap.pageId,
        merchantName: gap.merchantName,
      });
    }
  } catch (error) {
    logger.error('Error in scheduled comprehensive backfill', error);
    throw error;
  }

  await runAggregationJobs(env, logger);

  const healthTimer = logger.startTimer('system.health');
  try {
    const summary = await runSystemHealthChecks(env, logger);
    healthTimer('success', {
      degradedChecks: summary.checks.filter((check) => check.status !== 'ok').length,
    });
  } catch (error) {
    healthTimer('error', {}, error);
    logger.error('System health checks failed', error);
  }
}<|MERGE_RESOLUTION|>--- conflicted
+++ resolved
@@ -6,14 +6,11 @@
 import type { Env } from '../types/env';
 import { Logger } from '../utils/logger';
 import { runComprehensiveBackfill } from './comprehensive-backfill';
-<<<<<<< HEAD
 import { NotionClient } from '../utils/notion-client';
 import { replicateCanvasCacheToKV } from './canvas-cache-replicator';
-=======
 import { replicateCanvasCacheToKV } from './canvas-cache-replicator';
 import { runAggregationJobs } from '../workflows/aggregation-jobs';
 import { runSystemHealthChecks } from './system-health';
->>>>>>> f535983e
 
 /**
  * Run all scheduled tasks
@@ -28,10 +25,8 @@
   logger.info('Starting scheduled comprehensive backfill');
 
   try {
-<<<<<<< HEAD
     await replicateCanvasCacheToKV(env, logger);
 
-=======
     const replication = await replicateCanvasCacheToKV(env, logger);
     logger.info('Canvas cache replication run before backfill', replication);
   } catch (error) {
@@ -39,7 +34,6 @@
   }
 
   try {
->>>>>>> f535983e
     // Run comprehensive backfill with full AI and vectorization
     const stats = await runComprehensiveBackfill(env, logger, {
       daysBack: 30, // Last 30 days on each run
