--- conflicted
+++ resolved
@@ -706,13 +706,11 @@
                 });
 
                 synced++;
-<<<<<<< HEAD
                 logger.info('Message backfilled successfully', {
                   messageId: message.id,
                   canvasId: canvasIdForLog,
                   vectorized: includeVectorize,
                 });
-=======
 
                 try {
                   await syncMessageToD1(message, env, notionClient, logger, {
@@ -724,7 +722,6 @@
                     error,
                   });
                 }
->>>>>>> f535983e
               } catch (error) {
                 failed++;
                 const errorMessage = error instanceof Error ? error.message : String(error);
