/**
 * PhoneNumberSync Durable Object
 *
 * One instance per OpenPhone phone number.
 * Manages real-time sync state, coordinates webhooks, and caches Canvas lookups.
 *
 * Benefits:
 * - In-memory state for fast access
 * - Strong consistency (single-threaded)
 * - Canvas lookup caching per phone number
 * - Coordinates webhooks + scheduled backfill
 */

import type { DurableObjectState } from '@cloudflare/workers-types';
import type { Env } from '../types/env';
import { Logger, createLogger } from '../utils/logger';
import { OpenPhoneClient } from '../utils/openphone-client';
import { NotionClient } from '../utils/notion-client';
import { R2Client } from '../utils/r2-client';
import { RateLimiter } from '../utils/rate-limiter';
import {
  buildCanvasCacheKey,
  buildCanvasKVKey,
  normalizeCanvasLookup,
  type CanvasLookupType,
  type CanvasCacheKVValue,
} from '../utils/canvas-cache';
import {
  triggerCallWorkflow,
  triggerMessageWorkflow,
  triggerMailWorkflow,
} from '../workflows/trigger';
import type { WebhookEvent, Call, CallSummary, CallTranscript, Message, Mail } from '../types/openphone';

const DO_CALL_EVENTS = new Set<WebhookEvent['type']>([
  'call.completed',
  'call.recording.completed',
  'call.transcript.completed',
  'call.summary.completed',
]);

const DO_MESSAGE_EVENTS = new Set<WebhookEvent['type']>([
  'message.received',
  'message.delivered',
]);

const DO_MAIL_EVENTS = new Set<WebhookEvent['type']>([
  'mail.received',
  'mail.delivered',
  'mail.sent',
]);

type CanvasLookupType = 'phone' | 'email';

const normalizeCanvasLookup = (lookup: string, type: CanvasLookupType): string => {
  if (!lookup) {
    return '';
  }

  if (type === 'phone') {
    return lookup.replace(/\D/g, '');
  }

  return lookup.trim().toLowerCase();
};

const buildCanvasCacheKey = (normalizedLookup: string, type: CanvasLookupType): string => {
  return `${type}:${normalizedLookup}`;
};

interface CanvasCacheEntry {
  canvasId: string | null;
  merchantUuid: string | null;
}

interface PhoneNumberState {
  phoneNumberId: string;
  phoneNumber: string;
  lastCallSync: number;      // Unix timestamp in ms
  lastMessageSync: number;   // Unix timestamp in ms
  canvasCache: Record<string, CanvasCacheEntry>; // phone/email -> canvas metadata
  totalCallsSynced: number;
  totalMessagesSynced: number;
}

function extractDoCallId(event: WebhookEvent): string | null {
  const object = event.data.object as Call | CallSummary | CallTranscript | { callId?: string };

  if ('id' in object && typeof object.id === 'string' && event.type !== 'call.summary.completed') {
    return object.id;
  }

  if ('callId' in object && typeof object.callId === 'string') {
    return object.callId;
  }

  return null;
}

export class PhoneNumberSync {
  private ctx: DurableObjectState;
  private env: Env;
  private state: PhoneNumberState | null = null;
  private logger: Logger;
  private syncInProgress = false;

  constructor(state: DurableObjectState, env: Env) {
    this.ctx = state;
    this.env = env;
    this.logger = createLogger(env);
  }

  /**
   * Initialize state from durable storage
   */
  private async ensureInitialized(phoneNumberId: string, phoneNumber: string): Promise<void> {
    if (this.state) return;

    // Load state from durable storage
    const stored = await this.ctx.storage.get<PhoneNumberState>('state');

    if (stored) {
<<<<<<< HEAD
      const normalizedCache: Record<string, CanvasCacheEntry> = {};
      for (const [rawKey, rawValue] of Object.entries(stored.canvasCache || {})) {
        const [maybeType, originalLookup = ''] = rawKey.split(':', 2);
        const lookupType: CanvasLookupType = maybeType === 'email' ? 'email' : 'phone';
        const normalizedLookup = normalizeCanvasLookup(originalLookup, lookupType);

        if (!normalizedLookup) {
          continue;
        }

        const cacheKey = buildCanvasCacheKey(normalizedLookup, lookupType);
        const entry: CanvasCacheEntry = typeof rawValue === 'string'
          ? { canvasId: rawValue, merchantUuid: null }
          : {
              canvasId:
                rawValue && typeof rawValue === 'object' && 'canvasId' in rawValue
                  ? (rawValue as any).canvasId ?? null
                  : null,
              merchantUuid:
                rawValue && typeof rawValue === 'object' && 'merchantUuid' in rawValue
                  ? (rawValue as any).merchantUuid ?? null
                  : null,
            };

        normalizedCache[cacheKey] = entry;
      }

      this.state = {
        ...stored,
        canvasCache: normalizedCache,
      };
=======
      // Normalize existing cache keys to the new format (type:normalizedLookup)
      const normalizedCache: Record<string, string> = {};
      for (const [key, value] of Object.entries(stored.canvasCache || {})) {
        if (!key.includes(':')) {
          continue;
        }
        const [rawType, ...rest] = key.split(':');
        const type = (rawType as CanvasLookupType) || 'phone';
        const originalLookup = rest.join(':');
        const normalizedLookup = normalizeCanvasLookup(type, originalLookup);
        if (!normalizedLookup) {
          continue;
        }
        const normalizedKey = buildCanvasCacheKey(type, normalizedLookup);
        normalizedCache[normalizedKey] = value;
      }

      stored.canvasCache = normalizedCache;
      this.state = stored;
>>>>>>> f535983e
      this.logger = this.logger.withContext({ phoneNumberId: this.state.phoneNumberId });
      this.logger.info('Loaded state from durable storage', {
        lastCallSync: new Date(this.state.lastCallSync).toISOString(),
        lastMessageSync: new Date(this.state.lastMessageSync).toISOString(),
        cacheSize: Object.keys(this.state.canvasCache).length
      });
    } else {
      // Initialize new state
      const now = Date.now();
      this.state = {
        phoneNumberId,
        phoneNumber,
        lastCallSync: now - 24 * 60 * 60 * 1000, // Start with last 24 hours
        lastMessageSync: now - 24 * 60 * 60 * 1000,
        canvasCache: {},
        totalCallsSynced: 0,
        totalMessagesSynced: 0,
      };
      this.logger = this.logger.withContext({ phoneNumberId });
      await this.saveState();

      // Log to D1 for analytics
      this.logToD1('phone_numbers', {
        id: phoneNumberId,
        number: phoneNumber,
        first_seen_at: now,
        created_at: now,
        updated_at: now,
      });
    }
  }

  /**
   * Save state to durable storage
   */
  private async saveState(): Promise<void> {
    if (!this.state) return;
    await this.ctx.storage.put('state', this.state);
  }

  /**
   * Get Canvas ID from cache or fetch
   */
<<<<<<< HEAD
  private async getCanvasId(
    lookup: string,
    type: CanvasLookupType,
    notionClient: NotionClient
  ): Promise<CanvasCacheEntry | null> {
    if (!this.state) return null;

    const normalizedLookup = normalizeCanvasLookup(lookup, type);

    if (!normalizedLookup) {
      this.logger.warn('Canvas lookup missing normalized value', { lookup, type });
      return null;
    }

    // Check in-memory cache first
    const cacheKey = buildCanvasCacheKey(normalizedLookup, type);
    if (this.state.canvasCache[cacheKey]) {
      const cachedEntry = this.state.canvasCache[cacheKey];

      if (!cachedEntry.merchantUuid && cachedEntry.canvasId) {
        const info = await notionClient.getCanvasMerchantInfo(cachedEntry.canvasId);
        if (info.uuid) {
          cachedEntry.merchantUuid = info.uuid;
          this.state.canvasCache[cacheKey] = cachedEntry;
          await this.saveState();
        }
      }

      this.logger.info('Canvas cache hit', {
        lookup,
        normalizedLookup,
        type,
        canvasId: cachedEntry.canvasId,
        merchantUuid: cachedEntry.merchantUuid,
      });

      // Update D1 cache stats (async, don't wait)
      this.ctx.waitUntil(this.updateCanvasCacheHit(normalizedLookup, type));
=======
  private async getCanvasId(lookup: string, type: CanvasLookupType, notionClient: NotionClient): Promise<string | null> {
    if (!this.state) return null;

    const normalizedLookup = normalizeCanvasLookup(type, lookup);
    if (!normalizedLookup) {
      this.logger.warn('Skipping Canvas lookup - normalized lookup empty', { lookup, type });
      return null;
    }

    const cacheKey = buildCanvasCacheKey(type, normalizedLookup);
    const kvKey = buildCanvasKVKey(type, normalizedLookup);

    // Check KV cache first (shared across workers)
    try {
      const kvValue = await this.env.CACHE.get(kvKey);
      if (kvValue) {
        const parsed = JSON.parse(kvValue) as CanvasCacheKVValue;
        if (parsed?.canvasId) {
          this.logger.info('Canvas cache hit (KV)', {
            lookup: normalizedLookup,
            type,
            canvasId: parsed.canvasId,
            version: parsed.version,
          });

          this.state.canvasCache[cacheKey] = parsed.canvasId;
          await this.saveState();

          this.ctx.waitUntil(
            this.logCanvasCache(normalizedLookup, type, parsed.canvasId, {
              source: 'kv',
            })
          );

          return parsed.canvasId;
        }
      }
    } catch (error) {
      this.logger.error('Failed to read Canvas cache from KV', {
        error: String(error),
        lookup: normalizedLookup,
        type,
      });
    }

    // Check in-memory DO state cache
    if (this.state.canvasCache[cacheKey]) {
      this.logger.info('Canvas cache hit (DO state)', {
        lookup: normalizedLookup,
        type,
        canvasId: this.state.canvasCache[cacheKey],
      });

      this.ctx.waitUntil(
        this.logCanvasCache(normalizedLookup, type, this.state.canvasCache[cacheKey], {
          source: 'do_state',
        })
      );
>>>>>>> f535983e

      return cachedEntry;
    }

    // Cache miss - query Notion
<<<<<<< HEAD
    this.logger.info('Canvas cache miss, querying Notion', { lookup, normalizedLookup, type });
=======
    this.logger.info('Canvas cache miss, querying Notion', { lookup: normalizedLookup, type });
>>>>>>> f535983e
    const startTime = Date.now();

    let canvasId: string | null = null;
    if (type === 'phone') {
      canvasId = await notionClient.findCanvasByPhone(lookup);
    } else {
      canvasId = await notionClient.findCanvasByEmail(lookup);
    }

    const duration = Date.now() - startTime;

    if (canvasId) {
<<<<<<< HEAD
      const merchantInfo = await notionClient.getCanvasMerchantInfo(canvasId);
      const cacheEntry: CanvasCacheEntry = {
        canvasId,
        merchantUuid: merchantInfo.uuid,
      };

      // Cache the result
      this.state.canvasCache[cacheKey] = cacheEntry;
=======
      // Cache the result in DO state
      this.state.canvasCache[cacheKey] = canvasId;
>>>>>>> f535983e
      await this.saveState();

      // Log to D1 (async)
      this.ctx.waitUntil(
<<<<<<< HEAD
        this.logCanvasCache(normalizedLookup, type, cacheEntry, { source: 'notion' })
      );
      this.ctx.waitUntil(
        this.logPerformanceMetric('canvas_lookup', type, duration, true)
      );
      return cacheEntry;
=======
        this.logCanvasCache(normalizedLookup, type, canvasId, {
          source: 'notion',
        })
      );
>>>>>>> f535983e
    }

    // Log performance metric
    this.ctx.waitUntil(
      this.logPerformanceMetric('canvas_lookup', type, duration, false)
    );

    return null;
  }

  /**
   * Sync new calls for this phone number
   */
  async syncCalls(env: Env): Promise<{ synced: number; failed: number }> {
    await this.ensureInitialized(this.state?.phoneNumberId || '', this.state?.phoneNumber || '');
    if (!this.state || this.syncInProgress) {
      return { synced: 0, failed: 0 };
    }

    this.syncInProgress = true;
    const startTime = Date.now();

    try {
      const rateLimiter = new RateLimiter(env.RATE_LIMITS, this.logger);
      const openPhoneClient = new OpenPhoneClient(env, this.logger, rateLimiter);
      const notionClient = new NotionClient(env, this.logger);
      const r2Client = new R2Client(
        env.RECORDINGS_BUCKET,
        this.logger,
        env.RECORDINGS_PUBLIC_BASE_URL
      );

      // Fetch only NEW calls since last sync
      const since = new Date(this.state.lastCallSync).toISOString();
      this.logger.info('Syncing calls', { since, phoneNumberId: this.state.phoneNumberId });

      const response = await openPhoneClient.listCalls({
        phoneNumberId: this.state.phoneNumberId as any,
        participants: [],
        maxResults: 100,
      });

      // Filter to only new calls
      const newCalls = response.data.filter(call => {
        const callTime = new Date(call.createdAt).getTime();
        return callTime > this.state!.lastCallSync;
      });

      this.logger.info('Found new calls', { total: response.data.length, new: newCalls.length });

      let synced = 0;
      let failed = 0;

      for (const call of newCalls) {
        try {
          await this.processCall(call, openPhoneClient, notionClient, r2Client, env);
          synced++;
        } catch (error) {
          failed++;
          this.logger.error('Failed to process call', { callId: call.id, error: String(error) });
        }
      }

      // Update last sync time
      if (newCalls.length > 0) {
        const latestCallTime = Math.max(...newCalls.map(c => new Date(c.createdAt).getTime()));
        this.state.lastCallSync = latestCallTime;
        this.state.totalCallsSynced += synced;
        await this.saveState();

        // Update D1 (async)
        this.ctx.waitUntil(this.updateD1SyncState('calls', latestCallTime, this.state.totalCallsSynced));
      }

      const duration = Date.now() - startTime;
      this.logger.info('Call sync completed', { synced, failed, durationMs: duration });

      return { synced, failed };
    } finally {
      this.syncInProgress = false;
    }
  }

  /**
   * Process individual call
   */
  private async processCall(
    call: Call,
    openPhoneClient: OpenPhoneClient,
    notionClient: NotionClient,
    r2Client: R2Client,
    env: Env
  ): Promise<void> {
    const startTime = Date.now();

    try {
      // Fetch complete call data
      const completeData = await openPhoneClient.getCompleteCall(call.id);

      // Get Canvas relation using cached lookup
      let canvasInfo: CanvasCacheEntry | null = null;
      if (call.direction === 'incoming' || call.direction === 'outgoing') {
        for (const participant of call.participants) {
          const lookupResult = await this.getCanvasId(participant, 'phone', notionClient);
          if (lookupResult?.canvasId) {
            canvasInfo = lookupResult;
            break;
          }
        }
      }

      const canvasId = canvasInfo?.canvasId || null;
      const merchantUuidFromCache = canvasInfo?.merchantUuid || null;

      // Handle recordings/voicemails (same as before)
      let recordingUrl: string | undefined;
      if (completeData.recordings.length > 0 && completeData.recordings[0].url && completeData.recordings[0].status === 'completed') {
        try {
          const audioData = await openPhoneClient.downloadAudioFile(completeData.recordings[0].url);
          recordingUrl = await r2Client.uploadRecording(call.id, audioData, {
            timestamp: call.createdAt,
            duration: completeData.recordings[0].duration || undefined,
            contentType: completeData.recordings[0].type || undefined,
          });
        } catch (error) {
          this.logger.error('Failed to upload recording', { callId: call.id, error: String(error) });
        }
      }

      let voicemailUrl: string | undefined;
      if (completeData.voicemail && completeData.voicemail.url) {
        try {
          const audioData = await openPhoneClient.downloadAudioFile(completeData.voicemail.url);
          voicemailUrl = await r2Client.uploadVoicemail(call.id, audioData, {
            timestamp: call.createdAt,
            duration: completeData.voicemail.duration || undefined,
            contentType: completeData.voicemail.type || undefined,
            transcription: completeData.voicemail.transcription || undefined,
          });
        } catch (error) {
          this.logger.error('Failed to upload voicemail', { callId: call.id, error: String(error) });
        }
      }

      // Create or update Notion page
      const existingPageId = await notionClient.callPageExists(call.id);
      let notionPageId: string;

      if (existingPageId) {
        const result = await notionClient.updateCallPage(existingPageId, { ...completeData, recordingUrl, voicemailUrl });
        notionPageId = existingPageId;
        canvasInfo = {
          canvasId: canvasInfo?.canvasId ?? result.canvasId ?? null,
          merchantUuid: canvasInfo?.merchantUuid ?? result.merchantUuid ?? merchantUuidFromCache ?? null,
        };
      } else {
        const result = await notionClient.createCallPage({ ...completeData, recordingUrl, voicemailUrl });
        notionPageId = result.pageId;
        canvasInfo = {
          canvasId: canvasInfo?.canvasId ?? result.canvasId ?? null,
          merchantUuid: canvasInfo?.merchantUuid ?? result.merchantUuid ?? merchantUuidFromCache ?? null,
        };
      }

      const merchantUuid = canvasInfo?.merchantUuid ?? merchantUuidFromCache ?? null;

      const duration = Date.now() - startTime;

      // Log to D1 (async)
        this.ctx.waitUntil(this.logSyncHistory({
          phone_number_id: this.state!.phoneNumberId,
          resource_type: 'call',
          resource_id: call.id,
          direction: call.direction,
          notion_page_id: notionPageId,
          canvas_id: canvasInfo?.canvasId || null,
          merchant_uuid: merchantUuid,
          sync_status: 'success',
          processing_time_ms: duration,
          synced_at: Date.now(),
        }));

      this.logger.info('Call processed successfully', {
        callId: call.id,
        notionPageId,
        canvasId: canvasInfo?.canvasId || null,
        merchantUuid,
        durationMs: duration,
      });
    } catch (error) {
      const duration = Date.now() - startTime;

      // Log failure to D1
        this.ctx.waitUntil(this.logSyncHistory({
          phone_number_id: this.state!.phoneNumberId,
          resource_type: 'call',
          resource_id: call.id,
          direction: call.direction,
          notion_page_id: null,
          canvas_id: null,
          merchant_uuid: null,
          sync_status: 'failed',
          error_message: String(error),
          processing_time_ms: duration,
          synced_at: Date.now(),
        }));

      throw error;
    }
  }

  /**
   * Sync new messages for this phone number
   */
  async syncMessages(env: Env): Promise<{ synced: number; failed: number }> {
    // Similar to syncCalls, but for messages
    await this.ensureInitialized(this.state?.phoneNumberId || '', this.state?.phoneNumber || '');
    if (!this.state || this.syncInProgress) {
      return { synced: 0, failed: 0 };
    }

    // Implementation similar to syncCalls
    // TODO: Implement message sync with Canvas caching
    return { synced: 0, failed: 0 };
  }

  /**
   * Handle webhook event for this phone number
   */
  async handleWebhook(rawEvent: any, env: Env): Promise<void> {
    const event = rawEvent as WebhookEvent;
    const logger = this.logger.withContext({ eventId: event.id, eventType: event.type });

    logger.info('Durable object handling webhook', { eventType: event.type });

    try {
      if (DO_CALL_EVENTS.has(event.type)) {
        const callId = extractDoCallId(event);
        if (!callId) {
          logger.warn('Unable to resolve call ID for DO webhook', { eventType: event.type });
          return;
        }

        await triggerCallWorkflow(env, logger, {
          callId,
          phoneNumberId: this.state?.phoneNumberId ?? null,
        });
        return;
      }

      if (DO_MESSAGE_EVENTS.has(event.type)) {
        const message = event.data.object as Message;
        if (!message || message.phoneNumberId !== this.state?.phoneNumberId) {
          logger.debug('Skipping message event for different phone number', {
            phoneNumberId: this.state?.phoneNumberId,
            eventPhoneNumberId: message?.phoneNumberId ?? null,
          });
          return;
        }

        await triggerMessageWorkflow(env, logger, {
          messageId: message.id,
          phoneNumberId: message.phoneNumberId ?? null,
        });
        return;
      }

      if (DO_MAIL_EVENTS.has(event.type)) {
        const mail = event.data.object as Mail;
        await triggerMailWorkflow(env, logger, { mail });
        return;
      }

      logger.warn('Durable object received unhandled webhook type', { eventType: event.type });
    } catch (error) {
      logger.error('Durable object workflow trigger failed', error);
      throw error;
    }
  }

  // ========================================================================
  // D1 Logging Methods (async, don't block main flow)
  // ========================================================================

  private async logToD1(table: string, data: Record<string, any>): Promise<void> {
    try {
      const columns = Object.keys(data).join(', ');
      const placeholders = Object.keys(data).map(() => '?').join(', ');
      const values = Object.values(data);

      await this.env.DB.prepare(
        `INSERT OR REPLACE INTO ${table} (${columns}) VALUES (${placeholders})`
      ).bind(...values).run();
    } catch (error) {
      this.logger.error('Failed to log to D1', { table, error: String(error) });
    }
  }

  private async logSyncHistory(data: any): Promise<void> {
    await this.logToD1('sync_history', data);
  }

  private async logCanvasCache(
    normalizedLookup: string,
    type: CanvasLookupType,
<<<<<<< HEAD
    entry: CanvasCacheEntry,
    metadata: { source: string; canvasName?: string } = { source: 'notion' }
  ): Promise<void> {
    const now = Date.now();
    await this.logToD1('canvas_cache', {
      lookup_key: normalizedLookup,
      lookup_type: type,
      canvas_id: entry.canvasId,
      canvas_name: metadata.canvasName ?? null,
      merchant_uuid: entry.merchantUuid,
      cached_at: now,
      hit_count: 1,
      last_used_at: now,
    });
    this.logger.info('Canvas cache entry stored', {
      lookup: normalizedLookup,
      type,
      canvasId: entry.canvasId,
      merchantUuid: entry.merchantUuid,
      source: metadata.source,
    });
  }

  private async updateCanvasCacheHit(lookup: string, type: CanvasLookupType): Promise<void> {
=======
    canvasId: string,
    metadata: { source: string; canvasName?: string } = { source: 'notion' }
  ): Promise<void> {
    const now = Date.now();

>>>>>>> f535983e
    try {
      const existing = await this.env.DB.prepare(
        `SELECT canvas_id, version, hit_count, kv_version, kv_written_at, kv_ttl, kv_expires_at
           FROM canvas_cache
          WHERE lookup_key = ?`
      ).bind(normalizedLookup).first<{
        canvas_id: string;
        version: number | null;
        hit_count: number | null;
        kv_version: number | null;
        kv_written_at: number | null;
        kv_ttl: number | null;
        kv_expires_at: number | null;
      }>();

      if (existing) {
        const currentVersion = existing.version ?? 1;
        const version = existing.canvas_id === canvasId ? currentVersion : currentVersion + 1;
        const hitCount = (existing.hit_count ?? 0) + 1;

        await this.env.DB.prepare(
          `UPDATE canvas_cache
              SET lookup_type = ?,
                  canvas_id = ?,
                  canvas_name = ?,
                  cached_at = ?,
                  hit_count = ?,
                  last_used_at = ?,
                  source = ?,
                  version = ?,
                  last_verified_at = ?,
                  invalidated_at = NULL
            WHERE lookup_key = ?`
        )
          .bind(
            type,
            canvasId,
            metadata.canvasName ?? null,
            now,
            hitCount,
            now,
            metadata.source,
            version,
            now,
            normalizedLookup
          )
          .run();
      } else {
        await this.env.DB.prepare(
          `INSERT INTO canvas_cache (
              lookup_key,
              lookup_type,
              canvas_id,
              canvas_name,
              cached_at,
              hit_count,
              last_used_at,
              source,
              version,
              last_verified_at,
              kv_version,
              kv_written_at,
              kv_ttl,
              kv_expires_at,
              invalidated_at
            ) VALUES (?, ?, ?, ?, ?, ?, ?, ?, ?, ?, 0, NULL, NULL, NULL, NULL)`
        )
          .bind(
            normalizedLookup,
            type,
            canvasId,
            metadata.canvasName ?? null,
            now,
            1,
            now,
            metadata.source,
            1,
            now
          )
          .run();
      }
    } catch (error) {
      this.logger.error('Failed to log canvas cache event', {
        error: String(error),
        lookup: normalizedLookup,
        type,
      });
    }
  }

  private async logPerformanceMetric(metricType: string, operation: string, durationMs: number, success: boolean): Promise<void> {
    await this.logToD1('performance_metrics', {
      metric_type: metricType,
      operation,
      duration_ms: durationMs,
      success: success ? 1 : 0,
      phone_number_id: this.state?.phoneNumberId,
      timestamp: Date.now(),
    });
  }

  private async updateD1SyncState(type: 'calls' | 'messages', lastSync: number, totalSynced: number): Promise<void> {
    try {
      const column = type === 'calls' ? 'last_call_sync_at' : 'last_message_sync_at';
      const countColumn = type === 'calls' ? 'total_calls_synced' : 'total_messages_synced';

      await this.env.DB.prepare(
        `UPDATE phone_numbers SET ${column} = ?, ${countColumn} = ?, updated_at = ? WHERE id = ?`
      ).bind(lastSync, totalSynced, Date.now(), this.state?.phoneNumberId).run();
    } catch (error) {
      this.logger.error('Failed to update D1 sync state', { error: String(error) });
    }
  }

  // ========================================================================
  // Durable Object Fetch Handler
  // ========================================================================

  async fetch(request: Request): Promise<Response> {
    const url = new URL(request.url);
    const path = url.pathname;

    try {
      // Initialize endpoint - called once when DO is first created
      if (path === '/init' && request.method === 'POST') {
        const body = await request.json() as { phoneNumberId: string; phoneNumber: string };
        await this.ensureInitialized(body.phoneNumberId, body.phoneNumber);
        return new Response(JSON.stringify({ status: 'initialized', state: this.state }), {
          headers: { 'Content-Type': 'application/json' },
        });
      }

      // Sync calls endpoint
      if (path === '/sync/calls' && request.method === 'POST') {
        const result = await this.syncCalls(this.env);
        return new Response(JSON.stringify(result), {
          headers: { 'Content-Type': 'application/json' },
        });
      }

      // Sync messages endpoint
      if (path === '/sync/messages' && request.method === 'POST') {
        const result = await this.syncMessages(this.env);
        return new Response(JSON.stringify(result), {
          headers: { 'Content-Type': 'application/json' },
        });
      }

      // Webhook event endpoint
      if (path === '/webhook' && request.method === 'POST') {
        const event = await request.json();
        await this.handleWebhook(event, this.env);
        return new Response(JSON.stringify({ status: 'processed' }), {
          headers: { 'Content-Type': 'application/json' },
        });
      }

      // Get state endpoint (for debugging)
      if (path === '/state' && request.method === 'GET') {
        return new Response(JSON.stringify(this.state), {
          headers: { 'Content-Type': 'application/json' },
        });
      }

      return new Response('Not Found', { status: 404 });
    } catch (error) {
      this.logger.error('Error in Durable Object fetch', { path, error: String(error) });
      return new Response(JSON.stringify({ error: String(error) }), {
        status: 500,
        headers: { 'Content-Type': 'application/json' },
      });
    }
  }
}<|MERGE_RESOLUTION|>--- conflicted
+++ resolved
@@ -120,7 +120,6 @@
     const stored = await this.ctx.storage.get<PhoneNumberState>('state');
 
     if (stored) {
-<<<<<<< HEAD
       const normalizedCache: Record<string, CanvasCacheEntry> = {};
       for (const [rawKey, rawValue] of Object.entries(stored.canvasCache || {})) {
         const [maybeType, originalLookup = ''] = rawKey.split(':', 2);
@@ -152,7 +151,6 @@
         ...stored,
         canvasCache: normalizedCache,
       };
-=======
       // Normalize existing cache keys to the new format (type:normalizedLookup)
       const normalizedCache: Record<string, string> = {};
       for (const [key, value] of Object.entries(stored.canvasCache || {})) {
@@ -172,7 +170,6 @@
 
       stored.canvasCache = normalizedCache;
       this.state = stored;
->>>>>>> f535983e
       this.logger = this.logger.withContext({ phoneNumberId: this.state.phoneNumberId });
       this.logger.info('Loaded state from durable storage', {
         lastCallSync: new Date(this.state.lastCallSync).toISOString(),
@@ -216,7 +213,6 @@
   /**
    * Get Canvas ID from cache or fetch
    */
-<<<<<<< HEAD
   private async getCanvasId(
     lookup: string,
     type: CanvasLookupType,
@@ -255,7 +251,6 @@
 
       // Update D1 cache stats (async, don't wait)
       this.ctx.waitUntil(this.updateCanvasCacheHit(normalizedLookup, type));
-=======
   private async getCanvasId(lookup: string, type: CanvasLookupType, notionClient: NotionClient): Promise<string | null> {
     if (!this.state) return null;
 
@@ -314,17 +309,13 @@
           source: 'do_state',
         })
       );
->>>>>>> f535983e
 
       return cachedEntry;
     }
 
     // Cache miss - query Notion
-<<<<<<< HEAD
     this.logger.info('Canvas cache miss, querying Notion', { lookup, normalizedLookup, type });
-=======
     this.logger.info('Canvas cache miss, querying Notion', { lookup: normalizedLookup, type });
->>>>>>> f535983e
     const startTime = Date.now();
 
     let canvasId: string | null = null;
@@ -337,7 +328,6 @@
     const duration = Date.now() - startTime;
 
     if (canvasId) {
-<<<<<<< HEAD
       const merchantInfo = await notionClient.getCanvasMerchantInfo(canvasId);
       const cacheEntry: CanvasCacheEntry = {
         canvasId,
@@ -346,27 +336,22 @@
 
       // Cache the result
       this.state.canvasCache[cacheKey] = cacheEntry;
-=======
       // Cache the result in DO state
       this.state.canvasCache[cacheKey] = canvasId;
->>>>>>> f535983e
       await this.saveState();
 
       // Log to D1 (async)
       this.ctx.waitUntil(
-<<<<<<< HEAD
         this.logCanvasCache(normalizedLookup, type, cacheEntry, { source: 'notion' })
       );
       this.ctx.waitUntil(
         this.logPerformanceMetric('canvas_lookup', type, duration, true)
       );
       return cacheEntry;
-=======
         this.logCanvasCache(normalizedLookup, type, canvasId, {
           source: 'notion',
         })
       );
->>>>>>> f535983e
     }
 
     // Log performance metric
@@ -672,7 +657,6 @@
   private async logCanvasCache(
     normalizedLookup: string,
     type: CanvasLookupType,
-<<<<<<< HEAD
     entry: CanvasCacheEntry,
     metadata: { source: string; canvasName?: string } = { source: 'notion' }
   ): Promise<void> {
@@ -697,13 +681,11 @@
   }
 
   private async updateCanvasCacheHit(lookup: string, type: CanvasLookupType): Promise<void> {
-=======
     canvasId: string,
     metadata: { source: string; canvasName?: string } = { source: 'notion' }
   ): Promise<void> {
     const now = Date.now();
 
->>>>>>> f535983e
     try {
       const existing = await this.env.DB.prepare(
         `SELECT canvas_id, version, hit_count, kv_version, kv_written_at, kv_ttl, kv_expires_at
