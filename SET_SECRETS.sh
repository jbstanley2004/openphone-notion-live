--- conflicted
+++ resolved
@@ -27,9 +27,6 @@
 echo "  npx wrangler secret put OPENPHONE_API_KEY"
 echo ""
 echo "Don't forget to configure RECORDINGS_PUBLIC_BASE_URL in wrangler.jsonc (or via wrangler secret/var for previews) so"
-<<<<<<< HEAD
 echo "recording links resolve for Notion. Use https://pub-358b252982f749d78ef2628cb2b3450b.r2.dev and set"
 echo "SELF_PHONE_NUMBERS to [\"+13365195544\"]."
-=======
-echo "recording links resolve for Notion."
->>>>>>> f535983e
+echo "recording links resolve for Notion."