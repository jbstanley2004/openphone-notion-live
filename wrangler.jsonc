--- conflicted
+++ resolved
@@ -18,13 +18,10 @@
     "OPENPHONE_API_BASE": "https://api.openphone.com/v1",
     "LOG_LEVEL": "info",
     "WEBHOOK_PATH": "/webhooks/openphone",
-<<<<<<< HEAD
     "SELF_PHONE_NUMBERS": "[\"+13365195544\"]", // Internal OpenPhone number for +1 (336) 519-5544
     "RECORDINGS_PUBLIC_BASE_URL": "https://pub-358b252982f749d78ef2628cb2b3450b.r2.dev" // Public R2 domain for recordings
-=======
     "SELF_PHONE_NUMBERS": "[]", // Optional: JSON array or comma-separated list of internal numbers
     "RECORDINGS_PUBLIC_BASE_URL": "https://media.yourdomain.com" // Optional: set when serving recordings from a public domain
->>>>>>> f535983e
   },
 
   // R2 bucket for storing call recordings
